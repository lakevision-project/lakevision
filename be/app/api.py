--- conflicted
+++ resolved
@@ -34,7 +34,6 @@
 AUTHZ_MODULE = os.getenv("AUTHZ_MODULE_NAME") or "authz"
 AUTHZ_CLASS  = os.getenv("AUTHZ_CLASS_NAME") or "Authz"
 
-<<<<<<< HEAD
 def _clean_data_recursively(x: Any) -> Any:
     """
     Recursively traverses a data structure to replace special types and values
@@ -97,12 +96,10 @@
 # --- Simplified FastAPI Application ---
 
 app = FastAPI(default_response_class=CleanJSONResponse)
-=======
 # Auto-prefix with current package if user passes a bare name like "authz"
 if "." not in AUTHZ_MODULE:
     # assummes the authz module is under app package/folder
     AUTHZ_MODULE = f"app.{AUTHZ_MODULE}"
->>>>>>> e074742f
 
 class LVException(Exception):
     def __init__(self, name: str, message: str):
