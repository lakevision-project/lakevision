--- conflicted
+++ resolved
@@ -1,5 +1,4 @@
 <script>
-<<<<<<< HEAD
     import { env } from '$env/dynamic/public';
     import { browser } from '$app/environment';
     import 'carbon-components-svelte/css/all.css';
@@ -18,77 +17,42 @@
     } from 'carbon-components-svelte';
 
     import LogoGithub from 'carbon-icons-svelte/lib/LogoGithub.svelte';
-    import { onMount, tick } from 'svelte';
-    import { goto, afterNavigate } from '$app/navigation';
+    import { onMount } from 'svelte';
+    import { goto } from '$app/navigation';
     import { Logout, UserAvatarFilledAlt } from 'carbon-icons-svelte';
-    import Chat from '../lib/components/Chat.svelte';
-    
-    import { healthEnabled, user } from '$lib/stores'; 
+    import { user, healthEnabled } from '$lib/stores'; 
+
+    const AUTH_ENABLED = (env.PUBLIC_AUTH_ENABLED || 'true').toLowerCase() === 'true';
 
     let currentUser;
     user.subscribe(value => {
         currentUser = value;
     });
-    
+
     let isHeaderActionOpen = false;
-    let AUTH_ENABLED = false;
-    let CHAT_ENABLED = false;
-    let CHAT_NAME = 'Chat';
-    let extra_link;
-    let extra_link_text;
+    let extra_links = [];
+    let extra_header_links = [];
     let company = 'Apache Iceberg';
     let platform = 'Lakevision';
 
-    let isChatOpen = false;
-    let ignoreUrlSync = false; // guard to prevent re-opening during our own updates
-
-    // --- NEW: Configuration Endpoints ---
+    // --- Configuration for Session Management ---
     const DEFAULT_AUTH_TOKEN_URL = '/api/auth/token';
     const AUTH_TOKEN_EXCHANGE_URL = env.PUBLIC_AUTH_TOKEN_EXCHANGE_URL || DEFAULT_AUTH_TOKEN_URL;
-    // Endpoint must be provided by the backend to check if the session is valid
     const SESSION_CHECK_URL = env.PUBLIC_SESSION_CHECK_URL || '/api/auth/session'; 
-    // --- END NEW CONFIG ---
-
-    // initialize from current URL once on mount
-    onMount(() => {
-        isChatOpen = $page.url.searchParams.get('openChat') === 'true';
-    });
-
-    // only sync when navigation finishes (URL actually changed)
-    afterNavigate(() => {
-        if (ignoreUrlSync) return; // skip if change initiated by setChatOpen
-        isChatOpen = $page.url.searchParams.get('openChat') === 'true';
-    });
-
-    async function setChatOpen(open) {
-        if (!browser) return;
-        // immediately reflect in UI
-        isChatOpen = open;
-
-        // update URL without adding history entries
-        const sp = new URLSearchParams($page.url.searchParams);
-        open ? sp.set('openChat', 'true') : sp.delete('openChat');
-        const qs = sp.toString();
-
-        ignoreUrlSync = true;
-        await goto(qs ? `?${qs}` : $page.url.pathname, { replaceState: true, noScroll: true });
-        await tick();               // let Svelte flush
-        ignoreUrlSync = false;      // re-enable URL → state syncing
-    }
-
-    const handleChatClose = () => setChatOpen(false);
-    const handleChatOpen  = () => setChatOpen(true);
+    // --------------------------------------------------
 
     async function checkExistingSession() {
+        if (!AUTH_ENABLED) return;
         console.log("Checking for existing session...");
         try {
-            // Browser sends HttpOnly cookie automatically
+            // Browser sends HttpOnly session cookie automatically
             const response = await fetch(SESSION_CHECK_URL);
 
             if (response.ok) {
                 const data = await response.json();
                 console.log("Session found, setting user:", data);
-                user.set(data.email); // Set full user object in the store
+                user.set(data);
+                showLogin = false;
                 return true;
             } else {
                 console.log("No existing session found.");
@@ -100,82 +64,51 @@
         }
     }
 
+
     onMount(async () => {
-        if (env.PUBLIC_AUTH_ENABLED == 'true') {
-            AUTH_ENABLED = true;
-        }
-        if (env.PUBLIC_CHAT_ENABLED == 'true') {
-            if (env.PUBLIC_CHAT_NAME) {
-                CHAT_NAME = env.PUBLIC_CHAT_NAME;
-            }
-            CHAT_ENABLED = true;
-        }
-
         if (env.PUBLIC_HEALTH_ENABLED == 'true') {
-=======
-	import { env } from '$env/dynamic/public';
-	import { browser } from '$app/environment';
-	import 'carbon-components-svelte/css/all.css';
-	import '../app.css';
-	import { page } from '$app/stores';
-	import {
-		Header,
-		HeaderUtilities,
-		HeaderNavItem,
-		HeaderActionLink,
-		HeaderPanelLinks,
-		HeaderGlobalAction,
-		HeaderPanelLink,
-		HeaderAction,
-		Modal
-	} from 'carbon-components-svelte';
-
-	import LogoGithub from 'carbon-icons-svelte/lib/LogoGithub.svelte';
-	import { onMount } from 'svelte';
-	import { goto } from '$app/navigation';
-	import { Logout, UserAvatarFilledAlt } from 'carbon-icons-svelte';
-	import { healthEnabled } from '$lib/stores';
-
-	let user;
-	let isHeaderActionOpen = false;
-	let AUTH_ENABLED = false;
-	let extra_links = [];
-	let extra_header_links = [];
-	let company = 'Apache Iceberg';
-	let platform = 'Lakevision';
-
-	onMount(() => {
-		if (env.PUBLIC_AUTH_ENABLED == 'true') {
-			AUTH_ENABLED = true;
-		}
-
-		if (env.PUBLIC_HEALTH_ENABLED == 'true') {
->>>>>>> 5fc94f90
             healthEnabled.set(true);
         } else {
             healthEnabled.set(false);
         }
-<<<<<<< HEAD
-        if (env.PUBLIC_EXTRA_LINK) {
-            extra_link = env.PUBLIC_EXTRA_LINK;
-            extra_link_text = env.PUBLIC_EXTRA_LINK_TEXT;
+        if (env.PUBLIC_EXTRA_LINKS) {
+            try {
+                extra_links = JSON.parse(env.PUBLIC_EXTRA_LINKS);
+            } catch (e) {
+                console.error("Failed to parse PUBLIC_EXTRA_LINKS. Ensure it is valid JSON.", e);
+            }
+        }
+        if (env.PUBLIC_EXTRA_HEADER_LINKS) {
+            try {
+                extra_header_links = JSON.parse(env.PUBLIC_EXTRA_HEADER_LINKS);
+            } catch (e) {
+                console.error("Failed to parse PUBLIC_EXTRA_HEADER_LINKS. Ensure it is valid JSON.", e);
+            }
         }
         if (env.PUBLIC_COMPANY_NAME) company = env.PUBLIC_COMPANY_NAME;
         if (env.PUBLIC_PLATFORM_NAME) platform = env.PUBLIC_PLATFORM_NAME;
-        
-        if (AUTH_ENABLED) {
-            const params = new URLSearchParams(window.location.search);
-            const code = params.get('code');
-            const state = params.get('state');
-
-            if (code) {
-                exchangeCodeForToken(code, state);
-            } else if (currentUser === null) {
-                const sessionFound = await checkExistingSession();
-                if (!sessionFound) {
-                    console.error('No authorization code found! Redirecting to login.');
-                    login();
-                }
+
+        // Skip auth flow entirely when disabled; set a dev user so WS can connect.
+        if (!AUTH_ENABLED) {
+            user.set({"email":"dev-user@test.com"});
+            showLogin = false;
+            return;
+        }
+
+        const params = new URLSearchParams(window.location.search);
+        const code = params.get('code');
+        const state = params.get('state');
+
+        if (code) {
+            // 1. If code exists, exchange it (Redirect from IdP)
+            exchangeCodeForToken(code, state);
+        } else if (currentUser == null) {
+            // 2. If no code and no user, check for existing session cookie (Refresh)
+            const sessionFound = await checkExistingSession();
+            if (!sessionFound) {
+                // 3. If no session and no code, force login
+                console.error('No authorization code found! Redirecting to login.');
+                login();
             }
         }
     });
@@ -189,9 +122,8 @@
         });
 
         if (response.ok) {
-            const data = await response.json();
-            console.log('Token exchanged, user data received:', data);
-            user.set(data.email); // Store the full user object
+            const data = await response.json(); 
+            user.set(data);
 
             // Decode the state parameter and redirect, preserving the original URL query
             const decodedState = decodeURIComponent(state || '');
@@ -212,7 +144,7 @@
     const redirectUri = encodeURIComponent(env.PUBLIC_REDIRECT_URI);
 
     function login() {
-        if (!browser) return;
+        if (!browser || !AUTH_ENABLED) return;
         const params = new URLSearchParams(window.location.search);
         const state = encodeURIComponent(params.toString());
         window.location.href = `${openidProviderUrl}?client_id=${clientId}&redirect_uri=${redirectUri}&response_type=code&scope=openid%20profile%20email&state=${state}`;
@@ -220,14 +152,17 @@
     }
 
     async function logout() {
+        if (!AUTH_ENABLED) {
+            user.set(null); 
+            return;
+        }
         await fetch('/api/logout', { method: 'POST' });
-        user.set(null); // Clear store
-        // Force reload to trigger session check, which will now fail and redirect to login.
+        user.set(null); 
+        // Reload to clear client state and re-trigger session check (which will fail and redirect to login)
         if (browser) window.location.reload();
     }
 
     let showLogin = false;
-    let loginPosition = { top: 0, left: 0 };
 
     function handleLogout(event) {
         logout();
@@ -238,128 +173,7 @@
     <HeaderNavItem href="/" text="Home" />
     <HeaderNavItem href="/lh-health" text="Lakehouse Health" />
     
-    {#if CHAT_ENABLED}
-        <HeaderNavItem text="{CHAT_NAME}" href="?openChat=true" />
-    {/if}
-
-
-    <HeaderUtilities>
-        <HeaderActionLink href="https://github.com/IBM/lakevision" target="_blank">
-            <LogoGithub slot="icon" size="{20}" />
-        </HeaderActionLink>
-        {#if AUTH_ENABLED}
-            <!-- Display user details from the store object -->
-            <HeaderGlobalAction iconDescription="{currentUser || 'User'}" icon="{UserAvatarFilledAlt}" />
-            <HeaderGlobalAction
-                iconDescription="Logout"
-                icon="{Logout}"
-                on:click="{(event) => handleLogout(event)}"
-            />
-        {/if}
-        {#if extra_link}
-            <HeaderAction bind:isOpen="{isHeaderActionOpen}">
-                <HeaderPanelLinks>
-                    <HeaderPanelLink
-                        text="{extra_link_text}"
-                        href="{extra_link}"
-                        target="_blank"
-                    ></HeaderPanelLink>
-                </HeaderPanelLinks>
-            </HeaderAction>
-        {/if}
-    </HeaderUtilities>
-=======
-		if (env.PUBLIC_EXTRA_LINKS) {
-            try {
-                extra_links = JSON.parse(env.PUBLIC_EXTRA_LINKS);
-            } catch (e) {
-                console.error("Failed to parse PUBLIC_EXTRA_LINKS. Ensure it is valid JSON.", e);
-            }
-        }
-		if (env.PUBLIC_EXTRA_HEADER_LINKS) {
-            try {
-                extra_header_links = JSON.parse(env.PUBLIC_EXTRA_HEADER_LINKS);
-            } catch (e) {
-                console.error("Failed to parse PUBLIC_EXTRA_HEADER_LINKS. Ensure it is valid JSON.", e);
-            }
-        }
-		if (env.PUBLIC_COMPANY_NAME) company = env.PUBLIC_COMPANY_NAME;
-		if (env.PUBLIC_PLATFORM_NAME) platform = env.PUBLIC_PLATFORM_NAME;
-		if (AUTH_ENABLED && user == null) {
-			const params = new URLSearchParams(window.location.search);
-			const code = params.get('code');
-			const state = params.get('state');
-			if (code) {
-				exchangeCodeForToken(code, state);
-			} else {
-				console.error('No authorization code found!');
-				login();
-			}
-		}
-	});
-
-	async function exchangeCodeForToken(code, state) {
-		const response = await fetch('/api/auth/token', {
-			method: 'POST',
-			headers: { 'Content-Type': 'application/json' },
-			body: JSON.stringify({ code }),
-			credentials: 'include'
-		});
-
-		if (response.ok) {
-			const data = await response.json();
-			console.log('Token received:', data);
-			user = data;
-
-			// Decode the state parameter and redirect, preserving the original URL query
-			const decodedState = decodeURIComponent(state || '');
-			if (decodedState) {
-				goto('/?' + decodedState);
-			} else {
-				// stay on the current path; don't wipe params
-				goto($page.url.pathname, { replaceState: true });
-			}
-		} else {
-			console.error('Error exchanging token');
-		}
-	}
-
-	const clientId = env.PUBLIC_OPENID_CLIENT_ID;
-	const openidProviderUrl = env.PUBLIC_OPENID_PROVIDER_URL + '/authorize';
-	const redirectUri = encodeURIComponent(env.PUBLIC_REDIRECT_URI);
-
-	function login() {
-		const params = new URLSearchParams(window.location.search);
-		const state = encodeURIComponent(params.toString());
-		window.location.href = `${openidProviderUrl}?client_id=${clientId}&redirect_uri=${redirectUri}&response_type=code&scope=openid%20profile%20email&state=${state}`;
-		showLogin = false;
-	}
-
-	async function logout() {
-		await fetch('/api/logout');
-		user = '';
-		return;
-	}
-
-	let showLogin = false;
-	let loginPosition = { top: 0, left: 0 };
-
-	function handleLogout(event) {
-		logout();
-		showLogin = true;
-		const rect = event.target.getBoundingClientRect();
-		loginPosition = {
-			top: rect.top + rect.height + window.scrollY,
-			left: rect.left + window.scrollX
-		};
-	}
-</script>
-
-<Header company="{company}" platformName="{platform}">
-	<HeaderNavItem href="/" text="Home" />
-	<HeaderNavItem href="/lh-health" text="Lakehouse Health" />
-	
-	{#if extra_header_links.length > 0}
+    {#if extra_header_links.length > 0}
         {#each extra_header_links as link}
             <HeaderNavItem 
                 text="{link.text}" 
@@ -369,19 +183,19 @@
         {/each}
     {/if}
 
-	<HeaderUtilities>
-		<HeaderActionLink href="https://github.com/IBM/lakevision" target="_blank">
-			<LogoGithub slot="icon" size="{20}" />
-		</HeaderActionLink>
-		{#if AUTH_ENABLED}
-			<HeaderGlobalAction iconDescription="{user}" icon="{UserAvatarFilledAlt}" />
-			<HeaderGlobalAction
-				iconDescription="Logout"
-				icon="{Logout}"
-				on:click="{(event) => handleLogout(event)}"
-			/>
-		{/if}
-		{#if extra_links.length > 0}
+    <HeaderUtilities>
+        <HeaderActionLink href="https://github.com/IBM/lakevision" target="_blank">
+            <LogoGithub slot="icon" size="{20}" />
+        </HeaderActionLink>
+        {#if AUTH_ENABLED}
+            <HeaderGlobalAction iconDescription="{currentUser?.email || currentUser?.id || 'User'}" icon="{UserAvatarFilledAlt}" />
+            <HeaderGlobalAction
+                iconDescription="Logout"
+                icon="{Logout}"
+                on:click="{(event) => handleLogout(event)}"
+            />
+        {/if}
+        {#if extra_links.length > 0}
             <HeaderAction bind:isOpen="{isHeaderActionOpen}">
                 <HeaderPanelLinks>
                     {#each extra_links as link}
@@ -394,8 +208,7 @@
                 </HeaderPanelLinks>
             </HeaderAction>
         {/if}
-	</HeaderUtilities>
->>>>>>> 5fc94f90
+    </HeaderUtilities>
 </Header>
 
 <Modal
@@ -407,22 +220,4 @@
     on:submit="{login}"
 />
 
-<<<<<<< HEAD
-<Modal
-    size='lg'
-    passiveModal
-    bind:open={isChatOpen}
-    modalHeading="{CHAT_NAME}"
-    on:open={handleChatOpen}
-    on:close={handleChatClose}
-    on:click:overlay={handleChatClose}
->
-    {#if currentUser}
-        <!-- Pass the full currentUser object to Chat -->
-        <Chat user={currentUser} /> 
-    {/if}
-</Modal>
-
-=======
->>>>>>> 5fc94f90
 <slot></slot>